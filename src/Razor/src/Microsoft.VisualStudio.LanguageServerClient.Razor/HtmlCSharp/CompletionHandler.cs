﻿// Copyright (c) .NET Foundation. All rights reserved.
// Licensed under the Apache License, Version 2.0. See License.txt in the project root for license information.

using System;
using System.Collections.Generic;
using System.Composition;
using System.Linq;
using System.Threading;
using System.Threading.Tasks;
using Microsoft.Extensions.Logging;
using Microsoft.VisualStudio.LanguageServer.ContainedLanguage;
using Microsoft.VisualStudio.LanguageServer.Protocol;
using Microsoft.VisualStudio.LanguageServerClient.Razor.Logging;
using Microsoft.VisualStudio.Text.Operations;
using Microsoft.VisualStudio.Threading;

namespace Microsoft.VisualStudio.LanguageServerClient.Razor.HtmlCSharp
{
    [Shared]
    [ExportLspMethod(Methods.TextDocumentCompletionName)]
    internal class CompletionHandler : IRequestHandler<CompletionParams, SumType<CompletionItem[], CompletionList>?>
    {
        private static readonly IReadOnlyList<string> RazorTriggerCharacters = new[] { "@" };
        private static readonly IReadOnlyList<string> CSharpTriggerCharacters = new[] { " ", "(", "=", "#", ".", "<", "[", "{", "\"", "/", ":", ">", "~" };
        private static readonly IReadOnlyList<string> HtmlTriggerCharacters = new[] { ":", "@", "#", ".", "!", "*", ",", "(", "[", "=", "-", "<", "&", "\\", "/", "'", "\"", "=", ":", " ", "`" };

        public static readonly IReadOnlyList<string> AllTriggerCharacters = new HashSet<string>(
            CSharpTriggerCharacters
                .Concat(HtmlTriggerCharacters)
                .Concat(RazorTriggerCharacters))
            .ToArray();

        private static readonly IReadOnlyCollection<string> Keywords = new string[] {
            "for", "foreach", "while", "switch", "lock",
            "case", "if", "try", "do", "using"
        };

        private static readonly IReadOnlyCollection<string> DesignTimeHelpers = new string[]
        {
            "__builder",
            "__o",
            "__RazorDirectiveTokenHelpers__",
            "__tagHelperExecutionContext",
            "__tagHelperRunner",
            "__typeHelper",
            "_Imports",
            "BuildRenderTree"
        };

        private static readonly IReadOnlyCollection<CompletionItem> KeywordCompletionItems = GenerateCompletionItems(Keywords);
        private static readonly IReadOnlyCollection<CompletionItem> DesignTimeHelpersCompletionItems = GenerateCompletionItems(DesignTimeHelpers);

        private readonly JoinableTaskFactory _joinableTaskFactory;
        private readonly LSPRequestInvoker _requestInvoker;
        private readonly LSPDocumentManager _documentManager;
        private readonly LSPProjectionProvider _projectionProvider;
        private readonly ITextStructureNavigatorSelectorService _textStructureNavigator;
        private readonly CompletionRequestContextCache _completionRequestContextCache;
        private readonly ILogger _logger;

        [ImportingConstructor]
        public CompletionHandler(
            JoinableTaskContext joinableTaskContext,
            LSPRequestInvoker requestInvoker,
            LSPDocumentManager documentManager,
            LSPProjectionProvider projectionProvider,
            ITextStructureNavigatorSelectorService textStructureNavigator,
            CompletionRequestContextCache completionRequestContextCache,
            HTMLCSharpLanguageServerLogHubLoggerProvider loggerProvider)
        {
            if (joinableTaskContext is null)
            {
                throw new ArgumentNullException(nameof(joinableTaskContext));
            }

            if (requestInvoker is null)
            {
                throw new ArgumentNullException(nameof(requestInvoker));
            }

            if (documentManager is null)
            {
                throw new ArgumentNullException(nameof(documentManager));
            }

            if (projectionProvider is null)
            {
                throw new ArgumentNullException(nameof(projectionProvider));
            }

            if (textStructureNavigator is null)
            {
                throw new ArgumentNullException(nameof(textStructureNavigator));
            }

            if (completionRequestContextCache is null)
            {
                throw new ArgumentNullException(nameof(completionRequestContextCache));
            }

            if (loggerProvider is null)
            {
                throw new ArgumentNullException(nameof(loggerProvider));
            }

            _joinableTaskFactory = joinableTaskContext.Factory;
            _requestInvoker = requestInvoker;
            _documentManager = documentManager;
            _projectionProvider = projectionProvider;
            _textStructureNavigator = textStructureNavigator;
            _completionRequestContextCache = completionRequestContextCache;

            _logger = loggerProvider.CreateLogger(nameof(CompletionHandler));
        }

        public async Task<SumType<CompletionItem[], CompletionList>?> HandleRequestAsync(CompletionParams request, ClientCapabilities clientCapabilities, CancellationToken cancellationToken)
        {
            if (request is null)
            {
                throw new ArgumentNullException(nameof(request));
            }

            if (clientCapabilities is null)
            {
                throw new ArgumentNullException(nameof(clientCapabilities));
            }

            _logger.LogInformation($"Starting request for {request.TextDocument.Uri}.");

            if (!_documentManager.TryGetDocument(request.TextDocument.Uri, out var documentSnapshot))
            {
                _logger.LogWarning($"Failed to find document {request.TextDocument.Uri}.");
                return null;
            }

            var projectionResult = await _projectionProvider.GetProjectionAsync(
                documentSnapshot,
                request.Position,
                cancellationToken).ConfigureAwait(false);
            if (projectionResult == null)
            {
                return null;
            }

            var projectedPosition = projectionResult.Position;
            var projectedDocumentUri = projectionResult.Uri;
            var serverKind = projectionResult.LanguageKind == RazorLanguageKind.CSharp ? LanguageServerKind.CSharp : LanguageServerKind.Html;

            var (succeeded, result) = await TryGetProvisionalCompletionsAsync(request, documentSnapshot, projectionResult, cancellationToken).ConfigureAwait(false);
            if (succeeded)
            {
                // This means the user has just typed a dot after some identifier such as (cursor is pipe): "DateTime.| "
                // In this case Razor interprets after the dot as Html and before it as C#.
                // We use this criteria to provide a better completion experience for what we call provisional changes.
                serverKind = LanguageServerKind.CSharp;
                if (documentSnapshot.TryGetVirtualDocument<CSharpVirtualDocumentSnapshot>(out var csharpVirtualDocumentSnapshot))
                {
                    projectedDocumentUri = csharpVirtualDocumentSnapshot.Uri;
                }
                else
                {
                    _logger.LogError("Could not acquire C# virtual document snapshot after provisional completion.");
                }

            }
            else if (!TriggerAppliesToProjection(request.Context, projectionResult.LanguageKind))
            {
                _logger.LogInformation("Trigger does not apply to projection.");
                return null;
            }
            else
            {
                // This is a valid non-provisional completion request.
                _logger.LogInformation("Searching for non-provisional completions, rewriting context.");

                var completionContext = RewriteContext(request.Context, projectionResult.LanguageKind);

                var completionParams = new CompletionParams()
                {
                    Context = completionContext,
                    Position = projectedPosition,
                    TextDocument = new TextDocumentIdentifier()
                    {
                        Uri = projectedDocumentUri
                    }
                };

                _logger.LogInformation($"Requesting non-provisional completions for {projectedDocumentUri}.");

                result = await _requestInvoker.ReinvokeRequestOnServerAsync<CompletionParams, SumType<CompletionItem[], CompletionList>?>(
                    Methods.TextDocumentCompletionName,
                    serverKind.ToContentType(),
                    completionParams,
                    cancellationToken).ConfigureAwait(false);

                _logger.LogInformation("Found non-provisional completion");
            }

            if (TryConvertToCompletionList(result, out var completionList))
            {
                var wordExtent = documentSnapshot.Snapshot.GetWordExtent(request.Position.Line, request.Position.Character, _textStructureNavigator);

                if (serverKind == LanguageServerKind.CSharp)
                {
                    completionList = PostProcessCSharpCompletionList(request, documentSnapshot, wordExtent, completionList);
                }

                completionList = TranslateTextEdits(request.Position, projectedPosition, wordExtent, completionList);

                var requestContext = new CompletionRequestContext(documentSnapshot.Uri, projectedDocumentUri, serverKind);
                var resultId = _completionRequestContextCache.Set(requestContext);
                SetResolveData(resultId, completionList);
            }

<<<<<<< HEAD
            completionList = completionList is VSCompletionList vsCompletionList
                ? new OptimizedVSCompletionList(vsCompletionList)
                : new OptimizedVSCompletionList(completionList);
=======
            if (completionList != null)
            {
                completionList = completionList is VSCompletionList vsCompletionList
                    ? new OptimizedVSCompletionList(vsCompletionList)
                    : new OptimizedVSCompletionList(completionList);
            }
>>>>>>> 71b5be31

            _logger.LogInformation("Returning completion list.");
            return completionList;

            static bool TryConvertToCompletionList(SumType<CompletionItem[], CompletionList>? original, out CompletionList completionList)
            {
                if (!original.HasValue)
                {
                    completionList = null;
                    return false;
                }

                if (original.Value.TryGetFirst(out var completionItems))
                {
                    completionList = new CompletionList()
                    {
                        Items = completionItems,
                        IsIncomplete = false
                    };
                }
                else if (!original.Value.TryGetSecond(out completionList))
                {
                    throw new InvalidOperationException("Could not convert Razor completion set to a completion list. This should be impossible, the completion result should be either a completion list, a set of completion items or `null`.");
                }

                return true;
            }
        }

        // For C# scenarios we want to do a few post-processing steps to the completion list.
        //
        // 1. Do not pre-select any C# items. Razor is complex and just because C# may think something should be "pre-selected" doesn't mean it makes sense based off of the top-level Razor view.
        // 2. Incorporate C# keywords. Prevoiusly C# keywords like if, using, for etc. were added via VS' "Snippet" support in Razor scenarios. VS' LSP implementation doesn't currently support snippets
        //    so those keywords will be missing from the completion list if we don't forcefully add them in Razor scenarios.
        //
        //    Razor is unique here because when you type @fo| it generates something like:
        //
        //    __o = fo|;
        //
        //    This isn't an applicable scenario for C# to provide the "for" keyword; however, Razor still wants that to be applicable because if you type out the full @for keyword it will generate the
        //    appropriate C# code.
        // 3. Remove Razor intrinsic design time items. Razor adds all sorts of C# helpers like __o, __builder etc. to aid in C# compilation/understanding; however, these aren't useful in regards to C# completion.
        private CompletionList PostProcessCSharpCompletionList(
            CompletionParams request,
            LSPDocumentSnapshot documentSnapshot,
            TextExtent? wordExtent,
            CompletionList completionList)
        {
            if (IsSimpleImplicitExpression(request, documentSnapshot, wordExtent))
            {
                completionList = RemovePreselection(completionList);
                completionList = IncludeCSharpKeywords(completionList);
            }

            completionList = RemoveDesignTimeItems(documentSnapshot, wordExtent, completionList);

            return completionList;
        }

        private static IReadOnlyCollection<CompletionItem> GenerateCompletionItems(IReadOnlyCollection<string> completionItems)
            => completionItems.Select(item => new CompletionItem { Label = item }).ToArray();

        private static bool IsSimpleImplicitExpression(CompletionParams request, LSPDocumentSnapshot documentSnapshot, TextExtent? wordExtent)
        {
            if (string.Equals(request.Context.TriggerCharacter, "@", StringComparison.Ordinal))
            {
                // Completion was triggered with `@` this is always a simple implicit expression
                return true;
            }

            if (wordExtent == null)
            {
                return false;
            }

            if (!wordExtent.Value.IsSignificant)
            {
                // Word is only whitespace, definitely not an implicit expresison
                return false;
            }

            // We need to look at the item before the word because `@` at the beginning of a word is not encapsulated in that word.
            var leadingWordCharacterIndex = Math.Max(0, wordExtent.Value.Span.Start.Position - 1);
            var leadingWordCharacter = documentSnapshot.Snapshot[leadingWordCharacterIndex];
            if (leadingWordCharacter == '@')
            {
                // This means that completion was requested at something like @for|e and the word was "fore" with the previous character index being "@"
                return true;
            }

            return false;
        }

        // We should remove Razor design time helpers from C#'s completion list. If the current identifier being targeted does not start with a double
        // underscore, we trim out all items starting with "__" from the completion list. If the current identifier does start with a double underscore
        // (e.g. "__ab[||]"), we only trim out common design time helpers from the completion list.
        private CompletionList RemoveDesignTimeItems(
            LSPDocumentSnapshot documentSnapshot,
            TextExtent? wordExtent,
            CompletionList completionList)
        {
            var filteredItems = completionList.Items.Except(DesignTimeHelpersCompletionItems, CompletionItemComparer.Instance).ToArray();

            // If the current identifier starts with "__", only trim out common design time helpers from the list.
            // In all other cases, trim out both common design time helpers and all completion items starting with "__".
            if (ShouldRemoveAllDesignTimeItems(documentSnapshot, wordExtent))
            {
                filteredItems = filteredItems.Where(item => item.Label != null && !item.Label.StartsWith("__", StringComparison.Ordinal)).ToArray();
            }

            completionList.Items = filteredItems;

            return completionList;

            static bool ShouldRemoveAllDesignTimeItems(LSPDocumentSnapshot documentSnapshot, TextExtent? wordExtent)
            {
                if (!wordExtent.HasValue)
                {
                    return true;
                }

                var wordSpan = wordExtent.Value.Span;
                if (wordSpan.Length < 2)
                {
                    return true;
                }

                var snapshot = documentSnapshot.Snapshot;
                var startIndex = wordSpan.Start.Position;

                if (snapshot[startIndex] == '_' && snapshot[startIndex + 1] == '_')
                {
                    return false;
                }

                return true;
            }
        }

        // Internal for testing only
        internal static CompletionContext RewriteContext(CompletionContext context, RazorLanguageKind languageKind)
        {
            if (context.TriggerKind != CompletionTriggerKind.TriggerCharacter)
            {
                // Non-triggered based completion, the existing context is valid;
                return context;
            }

            if (languageKind == RazorLanguageKind.CSharp && CSharpTriggerCharacters.Contains(context.TriggerCharacter))
            {
                // C# trigger character for C# content
                return context;
            }

            if (languageKind == RazorLanguageKind.Html && HtmlTriggerCharacters.Contains(context.TriggerCharacter))
            {
                // HTML trigger character for HTML content
                return context;
            }

            // Trigger character not associated with the current langauge. Transform the context into an invoked context.
            var rewrittenContext = new VSCompletionContext()
            {
                TriggerKind = CompletionTriggerKind.Invoked,
            };

            var invokeKind = (context as VSCompletionContext)?.InvokeKind;
            if (invokeKind.HasValue)
            {
                rewrittenContext.InvokeKind = invokeKind.Value;
            }

            if (languageKind == RazorLanguageKind.CSharp && RazorTriggerCharacters.Contains(context.TriggerCharacter))
            {
                // The C# language server will not return any completions for the '@' character unless we
                // send the completion request explicitly.
                rewrittenContext.InvokeKind = VSCompletionInvokeKind.Explicit;
            }

            return rewrittenContext;
        }

        internal async Task<(bool, SumType<CompletionItem[], CompletionList>?)> TryGetProvisionalCompletionsAsync(
            CompletionParams request,
            LSPDocumentSnapshot documentSnapshot,
            ProjectionResult projection,
            CancellationToken cancellationToken)
        {
            SumType<CompletionItem[], CompletionList>? result = null;
            if (projection.LanguageKind != RazorLanguageKind.Html ||
                request.Context.TriggerKind != CompletionTriggerKind.TriggerCharacter ||
                request.Context.TriggerCharacter != ".")
            {
                _logger.LogInformation("Invalid provisional completion context.");
                return (false, result);
            }

            if (projection.Position.Character == 0)
            {
                // We're at the start of line. Can't have provisional completions here.
                _logger.LogInformation("Start of line, invalid completion location.");
                return (false, result);
            }

            var previousCharacterPosition = new Position(projection.Position.Line, projection.Position.Character - 1);
            var previousCharacterProjection = await _projectionProvider.GetProjectionAsync(
                documentSnapshot,
                previousCharacterPosition,
                cancellationToken).ConfigureAwait(false);
            if (previousCharacterProjection == null ||
                previousCharacterProjection.LanguageKind != RazorLanguageKind.CSharp ||
                previousCharacterProjection.HostDocumentVersion is null)
            {
                _logger.LogInformation($"Failed to find previous char projection in {previousCharacterProjection?.LanguageKind:G} at version {previousCharacterProjection?.HostDocumentVersion}.");
                return (false, result);
            }

            if (_documentManager is not TrackingLSPDocumentManager trackingDocumentManager)
            {
                _logger.LogInformation("Not a tracking document manager.");
                return (false, result);
            }

            // Edit the CSharp projected document to contain a '.'. This allows C# completion to provide valid
            // completion items for moments when a user has typed a '.' that's typically interpreted as Html.
            var addProvisionalDot = new VisualStudioTextChange(previousCharacterProjection.PositionIndex, 0, ".");

            await _joinableTaskFactory.SwitchToMainThreadAsync(cancellationToken);

            _logger.LogInformation("Adding provisional dot.");
            trackingDocumentManager.UpdateVirtualDocument<CSharpVirtualDocument>(
                documentSnapshot.Uri,
                new[] { addProvisionalDot },
                previousCharacterProjection.HostDocumentVersion.Value);

            var provisionalCompletionParams = new CompletionParams()
            {
                Context = request.Context,
                Position = new Position(
                    previousCharacterProjection.Position.Line,
                    previousCharacterProjection.Position.Character + 1),
                TextDocument = new TextDocumentIdentifier()
                {
                    Uri = previousCharacterProjection.Uri
                }
            };

            _logger.LogInformation($"Requesting provisional completion for {previousCharacterProjection.Uri}.");

            result = await _requestInvoker.ReinvokeRequestOnServerAsync<CompletionParams, SumType<CompletionItem[], CompletionList>?>(
                Methods.TextDocumentCompletionName,
                RazorLSPConstants.CSharpContentTypeName,
                provisionalCompletionParams,
                cancellationToken).ConfigureAwait(true);

            // We have now obtained the necessary completion items. We no longer need the provisional change. Revert.
            var removeProvisionalDot = new VisualStudioTextChange(previousCharacterProjection.PositionIndex, 1, string.Empty);

            _logger.LogInformation("Removing provisional dot.");
            trackingDocumentManager.UpdateVirtualDocument<CSharpVirtualDocument>(
                documentSnapshot.Uri,
                new[] { removeProvisionalDot },
                previousCharacterProjection.HostDocumentVersion.Value);

            _logger.LogInformation("Found provisional completion.");
            return (true, result);
        }

        // In cases like "@{" preselection can lead to unexpected behavior, so let's exclude it.
        private CompletionList RemovePreselection(CompletionList completionList)
        {
            foreach (var item in completionList.Items)
            {
                item.Preselect = false;
            }

            return completionList;
        }

        // C# keywords were previously provided by snippets, but as of now C# LSP doesn't provide snippets.
        // We're providing these for now to improve the user experience (not having to ESC out of completions to finish),
        // but once C# starts providing them their completion will be offered instead, at which point we should be able to remove this step.
        private CompletionList IncludeCSharpKeywords(CompletionList completionList)
        {
            var newList = completionList.Items.Union(KeywordCompletionItems, CompletionItemComparer.Instance);
            completionList.Items = newList.ToArray();

            return completionList;
        }

        // The TextEdit positions returned to us from the C#/HTML language servers are positions correlating to the virtual document.
        // We need to translate these positions to apply to the Razor document instead. Performance is a big concern here, so we want to
        // make the logic as simple as possible, i.e. no asynchronous calls.
        // The current logic takes the approach of assuming the original request's position (Razor doc) correlates directly to the positions
        // returned by the C#/HTML language servers. We use this assumption (+ math) to map from the virtual (projected) doc positions ->
        // Razor doc positions.
        internal static CompletionList TranslateTextEdits(
            Position hostDocumentPosition,
            Position projectedPosition,
            TextExtent? wordExtent,
            CompletionList completionList)
        {
            var wordRange = wordExtent.HasValue && wordExtent.Value.IsSignificant ? wordExtent?.Span.AsRange() : null;
            var newItems = completionList.Items.Select(item => TranslateTextEdits(hostDocumentPosition, projectedPosition, wordRange, item)).ToArray();
            completionList.Items = newItems;

            return completionList;

            static CompletionItem TranslateTextEdits(Position hostDocumentPosition, Position projectedPosition, Range wordRange, CompletionItem item)
            {
                if (item.TextEdit != null)
                {
                    var offset = projectedPosition.Character - hostDocumentPosition.Character;

                    var editStartPosition = item.TextEdit.Range.Start;
                    var translatedStartPosition = TranslatePosition(offset, hostDocumentPosition, editStartPosition);
                    var editEndPosition = item.TextEdit.Range.End;
                    var translatedEndPosition = TranslatePosition(offset, hostDocumentPosition, editEndPosition);
                    var translatedRange = new Range()
                    {
                        Start = translatedStartPosition,
                        End = translatedEndPosition,
                    };

                    // Reduce the range down to the wordRange if needed. This means if we have a C# text edit that goes beyond
                    // the original word, then we need to ensure that the edit is scoped to the word, otherwise it may remove
                    // portions of the Razor document. This may not happen in practice, but we want to be fail-safe.
                    //
                    // For example, if we had the following code in the C# virtual doc:
                    //     SomeMethod(|1|, 2);
                    // Which corresponded to the following in a Razor file (notice '2' is not present here):
                    //     <MyTagHelper SomeAttribute="|1|"/>
                    // If there was a completion item that replaced '|1|, 2' with something like 'MyVariable', then without the
                    // logic below, the TextEdit may be applied to the Razor file as:
                    //     <MyTagHelper SomeAttribute="MyVariable>
                    var scopedTranslatedRange = wordRange?.Overlap(translatedRange) ?? translatedRange;

                    var translatedText = item.TextEdit.NewText;
                    item.TextEdit = new TextEdit()
                    {
                        Range = scopedTranslatedRange,
                        NewText = translatedText,
                    };
                }
                else if (item.AdditionalTextEdits != null)
                {
                    // Additional text edits should typically only be provided at resolve time. We don't support them in the normal completion flow.
                    item.AdditionalTextEdits = null;
                }

                return item;

                static Position TranslatePosition(int offset, Position hostDocumentPosition, Position editPosition)
                {
                    var translatedCharacter = editPosition.Character - offset;

                    // Note: If this completion handler ever expands to deal with multi-line TextEdits, this logic will likely need to change since
                    // it assumes we're only dealing with single-line TextEdits.
                    var translatedPosition = new Position(hostDocumentPosition.Line, translatedCharacter);
                    return translatedPosition;
                }
            }
        }

        internal static void SetResolveData(long resultId, CompletionList completionList)
        {
            for (var i = 0; i < completionList.Items.Length; i++)
            {
                var item = completionList.Items[i];
                var data = new CompletionResolveData()
                {
                    ResultId = resultId,
                    OriginalData = item.Data,
                };
                item.Data = data;
            }
        }

        // Internal for testing
        internal static bool TriggerAppliesToProjection(CompletionContext context, RazorLanguageKind languageKind)
        {
            if (languageKind == RazorLanguageKind.Razor)
            {
                // We don't handle any type of triggers in Razor pieces of the document
                return false;
            }

            if (context.TriggerKind != CompletionTriggerKind.TriggerCharacter)
            {
                // Not a trigger character completion, allow it.
                return true;
            }

            if (!AllTriggerCharacters.Contains(context.TriggerCharacter))
            {
                // This is an auto-invoked completion from the VS LSP platform. Completions are automatically invoked upon typing identifiers
                // and are represented as CompletionTriggerKind.TriggerCharacter and have a trigger character that we have not registered for.
                return true;
            }

            if (IsApplicableTriggerCharacter(context.TriggerCharacter, languageKind))
            {
                // Trigger character is associated with the langauge at the current cursor position
                return true;
            }

            // We were triggered but the trigger character doesn't make sense for the current cursor position. Bail.
            return false;
        }

        private static bool IsApplicableTriggerCharacter(string triggerCharacter, RazorLanguageKind languageKind)
        {
            if (RazorTriggerCharacters.Contains(triggerCharacter))
            {
                // Razor trigger characters always transition into either C# or HTML, always note as "applicable".
                return true;
            }
            else if (languageKind == RazorLanguageKind.CSharp)
            {
                return CSharpTriggerCharacters.Contains(triggerCharacter);
            }
            else if (languageKind == RazorLanguageKind.Html)
            {
                return HtmlTriggerCharacters.Contains(triggerCharacter);
            }

            // Unknown trigger character.
            return false;
        }

        private class CompletionItemComparer : IEqualityComparer<CompletionItem>
        {
            public static CompletionItemComparer Instance = new();

            public bool Equals(CompletionItem x, CompletionItem y)
            {
                if (x is null && y is null)
                {
                    return true;
                }
                else if (x is null || y is null)
                {
                    return false;
                }

                return x.Label.Equals(y.Label, StringComparison.Ordinal);
            }

            public int GetHashCode(CompletionItem obj) => obj?.Label?.GetHashCode() ?? 0;
        }
    }
}<|MERGE_RESOLUTION|>--- conflicted
+++ resolved
@@ -212,18 +212,12 @@
                 SetResolveData(resultId, completionList);
             }
 
-<<<<<<< HEAD
-            completionList = completionList is VSCompletionList vsCompletionList
-                ? new OptimizedVSCompletionList(vsCompletionList)
-                : new OptimizedVSCompletionList(completionList);
-=======
             if (completionList != null)
             {
                 completionList = completionList is VSCompletionList vsCompletionList
                     ? new OptimizedVSCompletionList(vsCompletionList)
                     : new OptimizedVSCompletionList(completionList);
             }
->>>>>>> 71b5be31
 
             _logger.LogInformation("Returning completion list.");
             return completionList;
