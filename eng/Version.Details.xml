--- conflicted
+++ resolved
@@ -1,43 +1,6 @@
 <?xml version="1.0" encoding="utf-8"?>
 <Dependencies>
   <ProductDependencies>
-<<<<<<< HEAD
-    <Dependency Name="Microsoft.Extensions.CommandLineUtils.Sources" Version="3.1.0-preview3.19551.1">
-      <Uri>https://github.com/aspnet/Extensions</Uri>
-      <Sha>655e63263b21976ebd9883c73b71caede4a0d702</Sha>
-    </Dependency>
-    <Dependency Name="Microsoft.Extensions.HashCodeCombiner.Sources" Version="3.1.0-preview3.19551.1">
-      <Uri>https://github.com/aspnet/Extensions</Uri>
-      <Sha>655e63263b21976ebd9883c73b71caede4a0d702</Sha>
-    </Dependency>
-    <Dependency Name="Microsoft.Extensions.NonCapturingTimer.Sources" Version="3.1.0-preview3.19551.1">
-      <Uri>https://github.com/aspnet/Extensions</Uri>
-      <Sha>655e63263b21976ebd9883c73b71caede4a0d702</Sha>
-    </Dependency>
-    <Dependency Name="Microsoft.Extensions.Logging" Version="3.1.0-preview3.19551.1">
-      <Uri>https://github.com/aspnet/Extensions</Uri>
-      <Sha>655e63263b21976ebd9883c73b71caede4a0d702</Sha>
-    </Dependency>
-    <Dependency Name="System.Diagnostics.DiagnosticSource" Version="4.7.0-preview3.19531.8" CoherentParentDependency="Microsoft.NETCore.App.Runtime.win-x64">
-      <Uri>https://github.com/dotnet/corefx</Uri>
-      <Sha>94e453f73a5ff9d5bdd952fbcdbf66db4c178ac3</Sha>
-    </Dependency>
-    <Dependency Name="System.Reflection.Metadata" Version="1.8.0-preview3.19531.8" CoherentParentDependency="Microsoft.NETCore.App.Runtime.win-x64">
-      <Uri>https://github.com/dotnet/corefx</Uri>
-      <Sha>94e453f73a5ff9d5bdd952fbcdbf66db4c178ac3</Sha>
-    </Dependency>
-    <Dependency Name="System.Text.Encodings.Web" Version="4.7.0-preview3.19531.8" CoherentParentDependency="Microsoft.NETCore.App.Runtime.win-x64">
-      <Uri>https://github.com/dotnet/corefx</Uri>
-      <Sha>94e453f73a5ff9d5bdd952fbcdbf66db4c178ac3</Sha>
-    </Dependency>
-    <Dependency Name="Microsoft.Extensions.DependencyModel" Version="3.1.0-preview3.19531.15" CoherentParentDependency="Microsoft.Extensions.Logging">
-      <Uri>https://github.com/dotnet/core-setup</Uri>
-      <Sha>62ec98d1d1938dd0286d2a211d6856ee053aab9b</Sha>
-    </Dependency>
-    <Dependency Name="Microsoft.NETCore.App.Ref" Version="3.1.0-preview3.19531.15" CoherentParentDependency="Microsoft.Extensions.Logging">
-      <Uri>https://github.com/dotnet/core-setup</Uri>
-      <Sha>62ec98d1d1938dd0286d2a211d6856ee053aab9b</Sha>
-=======
     <Dependency Name="Microsoft.Extensions.CommandLineUtils.Sources" Version="5.0.0-alpha1.19530.2">
       <Uri>https://github.com/aspnet/Extensions</Uri>
       <Sha>7642beec82008e7d0e719220e1cb2c3f5277276c</Sha>
@@ -73,38 +36,18 @@
     <Dependency Name="Microsoft.NETCore.App.Ref" Version="5.0.0-alpha1.19521.2" CoherentParentDependency="Microsoft.Extensions.Logging">
       <Uri>https://github.com/dotnet/core-setup</Uri>
       <Sha>a3a9cb66e59909d03269f7c0024f10fe07f0a2d5</Sha>
->>>>>>> 1c8d56f7
     </Dependency>
     <!--
       Win-x64 is used here because we have picked an arbitrary runtime identifier to flow the version of the latest NETCore.App runtime.
       All Runtime.$rid packages should have the same version.
     -->
-<<<<<<< HEAD
-    <Dependency Name="Microsoft.NETCore.App.Runtime.win-x64" Version="3.1.0-preview3.19531.15" CoherentParentDependency="Microsoft.Extensions.Logging">
-      <Uri>https://github.com/dotnet/core-setup</Uri>
-      <Sha>62ec98d1d1938dd0286d2a211d6856ee053aab9b</Sha>
-=======
     <Dependency Name="Microsoft.NETCore.App.Runtime.win-x64" Version="5.0.0-alpha1.19521.2" CoherentParentDependency="Microsoft.Extensions.Logging">
       <Uri>https://github.com/dotnet/core-setup</Uri>
       <Sha>a3a9cb66e59909d03269f7c0024f10fe07f0a2d5</Sha>
->>>>>>> 1c8d56f7
     </Dependency>
   </ProductDependencies>
   <ToolsetDependencies>
     <!-- Listed as a dependency to workaround https://github.com/dotnet/cli/issues/10528 -->
-<<<<<<< HEAD
-    <Dependency Name="Microsoft.NETCore.Platforms" Version="3.1.0-preview3.19531.8" CoherentParentDependency="Microsoft.NETCore.App.Runtime.win-x64">
-      <Uri>https://github.com/dotnet/corefx</Uri>
-      <Sha>94e453f73a5ff9d5bdd952fbcdbf66db4c178ac3</Sha>
-    </Dependency>
-    <Dependency Name="Microsoft.AspNetCore.BenchmarkRunner.Sources" Version="3.1.0-preview3.19551.1">
-      <Uri>https://github.com/aspnet/Extensions</Uri>
-      <Sha>655e63263b21976ebd9883c73b71caede4a0d702</Sha>
-    </Dependency>
-    <Dependency Name="Microsoft.AspNetCore.Testing" Version="3.1.0-preview3.19551.1">
-      <Uri>https://github.com/aspnet/Extensions</Uri>
-      <Sha>655e63263b21976ebd9883c73b71caede4a0d702</Sha>
-=======
     <Dependency Name="Microsoft.NETCore.Platforms" Version="5.0.0-alpha1.19520.7" CoherentParentDependency="Microsoft.NETCore.App.Runtime.win-x64">
       <Uri>https://github.com/dotnet/corefx</Uri>
       <Sha>03453d9aae8e5d18e571699c5d2229b1ab5f4b9d</Sha>
@@ -116,7 +59,6 @@
     <Dependency Name="Microsoft.AspNetCore.Testing" Version="5.0.0-alpha1.19530.2">
       <Uri>https://github.com/aspnet/Extensions</Uri>
       <Sha>7642beec82008e7d0e719220e1cb2c3f5277276c</Sha>
->>>>>>> 1c8d56f7
     </Dependency>
     <Dependency Name="Microsoft.DotNet.Arcade.Sdk" Version="5.0.0-beta.19531.8">
       <Uri>https://github.com/dotnet/arcade</Uri>
