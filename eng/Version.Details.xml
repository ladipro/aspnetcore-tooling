<?xml version="1.0" encoding="utf-8"?>
<Dependencies>
  <ProductDependencies>
<<<<<<< HEAD
    <Dependency Name="Microsoft.Extensions.CommandLineUtils.Sources" Version="5.0.0-alpha1.19405.3">
      <Uri>https://github.com/aspnet/Extensions</Uri>
      <Sha>69348595050e35b2691322d693a371772535005f</Sha>
    </Dependency>
    <Dependency Name="Microsoft.Extensions.HashCodeCombiner.Sources" Version="5.0.0-alpha1.19405.3">
      <Uri>https://github.com/aspnet/Extensions</Uri>
      <Sha>69348595050e35b2691322d693a371772535005f</Sha>
    </Dependency>
    <Dependency Name="Microsoft.Extensions.NonCapturingTimer.Sources" Version="5.0.0-alpha1.19405.3">
      <Uri>https://github.com/aspnet/Extensions</Uri>
      <Sha>69348595050e35b2691322d693a371772535005f</Sha>
    </Dependency>
    <Dependency Name="Microsoft.Extensions.Logging" Version="5.0.0-alpha1.19405.3">
      <Uri>https://github.com/aspnet/Extensions</Uri>
      <Sha>69348595050e35b2691322d693a371772535005f</Sha>
=======
    <Dependency Name="Microsoft.Extensions.CommandLineUtils.Sources" Version="3.0.0-preview9.19405.2">
      <Uri>https://github.com/aspnet/Extensions</Uri>
      <Sha>86469ee35cf718e0122f16f52b486303dcfbb1fe</Sha>
    </Dependency>
    <Dependency Name="Microsoft.Extensions.HashCodeCombiner.Sources" Version="3.0.0-preview9.19405.2">
      <Uri>https://github.com/aspnet/Extensions</Uri>
      <Sha>86469ee35cf718e0122f16f52b486303dcfbb1fe</Sha>
    </Dependency>
    <Dependency Name="Microsoft.Extensions.NonCapturingTimer.Sources" Version="3.0.0-preview9.19405.2">
      <Uri>https://github.com/aspnet/Extensions</Uri>
      <Sha>86469ee35cf718e0122f16f52b486303dcfbb1fe</Sha>
    </Dependency>
    <Dependency Name="Microsoft.Extensions.Logging" Version="3.0.0-preview9.19405.2">
      <Uri>https://github.com/aspnet/Extensions</Uri>
      <Sha>86469ee35cf718e0122f16f52b486303dcfbb1fe</Sha>
>>>>>>> 963f6fae
    </Dependency>
    <Dependency Name="System.Diagnostics.DiagnosticSource" Version="5.0.0-alpha1.19381.2" CoherentParentDependency="Microsoft.NETCore.App.Runtime.win-x64">
      <Uri>https://github.com/dotnet/corefx</Uri>
      <Sha>a6c1d1ac235aba5bf17dd06228a62509192cda6a</Sha>
    </Dependency>
    <Dependency Name="System.Reflection.Metadata" Version="1.8.0-alpha1.19381.2" CoherentParentDependency="Microsoft.NETCore.App.Runtime.win-x64">
      <Uri>https://github.com/dotnet/corefx</Uri>
      <Sha>a6c1d1ac235aba5bf17dd06228a62509192cda6a</Sha>
    </Dependency>
    <Dependency Name="System.Text.Encodings.Web" Version="5.0.0-alpha1.19381.2" CoherentParentDependency="Microsoft.NETCore.App.Runtime.win-x64">
      <Uri>https://github.com/dotnet/corefx</Uri>
      <Sha>a6c1d1ac235aba5bf17dd06228a62509192cda6a</Sha>
    </Dependency>
    <Dependency Name="Microsoft.Extensions.DependencyModel" Version="5.0.0-alpha1.19404.5" CoherentParentDependency="Microsoft.Extensions.Logging">
      <Uri>https://github.com/dotnet/core-setup</Uri>
      <Sha>62a9f1bdf39ba0b719875d33e248408d3802e925</Sha>
    </Dependency>
    <Dependency Name="Microsoft.NETCore.App.Ref" Version="5.0.0-alpha1.19404.5" CoherentParentDependency="Microsoft.Extensions.Logging">
      <Uri>https://github.com/dotnet/core-setup</Uri>
      <Sha>62a9f1bdf39ba0b719875d33e248408d3802e925</Sha>
    </Dependency>
    <!--
      Win-x64 is used here because we have picked an arbitrary runtime identifier to flow the version of the latest NETCore.App runtime.
      All Runtime.$rid packages should have the same version.
    -->
    <Dependency Name="Microsoft.NETCore.App.Runtime.win-x64" Version="5.0.0-alpha1.19404.5" CoherentParentDependency="Microsoft.Extensions.Logging">
      <Uri>https://github.com/dotnet/core-setup</Uri>
      <Sha>62a9f1bdf39ba0b719875d33e248408d3802e925</Sha>
    </Dependency>
  </ProductDependencies>
  <ToolsetDependencies>
    <!-- Listed as a dependency to workaround https://github.com/dotnet/cli/issues/10528 -->
    <Dependency Name="Microsoft.NETCore.Platforms" Version="5.0.0-alpha1.19381.2" CoherentParentDependency="Microsoft.NETCore.App.Runtime.win-x64">
      <Uri>https://github.com/dotnet/corefx</Uri>
      <Sha>a6c1d1ac235aba5bf17dd06228a62509192cda6a</Sha>
    </Dependency>
<<<<<<< HEAD
    <Dependency Name="Microsoft.AspNetCore.BenchmarkRunner.Sources" Version="5.0.0-alpha1.19405.3">
      <Uri>https://github.com/aspnet/Extensions</Uri>
      <Sha>69348595050e35b2691322d693a371772535005f</Sha>
    </Dependency>
    <Dependency Name="Microsoft.AspNetCore.Testing" Version="5.0.0-alpha1.19405.3">
      <Uri>https://github.com/aspnet/Extensions</Uri>
      <Sha>69348595050e35b2691322d693a371772535005f</Sha>
=======
    <Dependency Name="Microsoft.AspNetCore.BenchmarkRunner.Sources" Version="3.0.0-preview9.19405.2">
      <Uri>https://github.com/aspnet/Extensions</Uri>
      <Sha>86469ee35cf718e0122f16f52b486303dcfbb1fe</Sha>
    </Dependency>
    <Dependency Name="Microsoft.AspNetCore.Testing" Version="3.0.0-preview9.19405.2">
      <Uri>https://github.com/aspnet/Extensions</Uri>
      <Sha>86469ee35cf718e0122f16f52b486303dcfbb1fe</Sha>
>>>>>>> 963f6fae
    </Dependency>
    <Dependency Name="Microsoft.DotNet.Arcade.Sdk" Version="1.0.0-beta.19404.1">
      <Uri>https://github.com/dotnet/arcade</Uri>
      <Sha>b1c2f33f0cef32d1df6e7f388017fd6761d3fcad</Sha>
    </Dependency>
    <Dependency Name="Microsoft.Net.Compilers.Toolset" Version="3.3.0-beta3-19401-01" CoherentParentDependency="Microsoft.Extensions.Logging">
      <Uri>https://github.com/dotnet/roslyn</Uri>
      <Sha>e9b4c66fb2f26bca02d4a718c48c1c39e9963c9f</Sha>
    </Dependency>
  </ToolsetDependencies>
</Dependencies><|MERGE_RESOLUTION|>--- conflicted
+++ resolved
@@ -1,7 +1,6 @@
 <?xml version="1.0" encoding="utf-8"?>
 <Dependencies>
   <ProductDependencies>
-<<<<<<< HEAD
     <Dependency Name="Microsoft.Extensions.CommandLineUtils.Sources" Version="5.0.0-alpha1.19405.3">
       <Uri>https://github.com/aspnet/Extensions</Uri>
       <Sha>69348595050e35b2691322d693a371772535005f</Sha>
@@ -17,23 +16,6 @@
     <Dependency Name="Microsoft.Extensions.Logging" Version="5.0.0-alpha1.19405.3">
       <Uri>https://github.com/aspnet/Extensions</Uri>
       <Sha>69348595050e35b2691322d693a371772535005f</Sha>
-=======
-    <Dependency Name="Microsoft.Extensions.CommandLineUtils.Sources" Version="3.0.0-preview9.19405.2">
-      <Uri>https://github.com/aspnet/Extensions</Uri>
-      <Sha>86469ee35cf718e0122f16f52b486303dcfbb1fe</Sha>
-    </Dependency>
-    <Dependency Name="Microsoft.Extensions.HashCodeCombiner.Sources" Version="3.0.0-preview9.19405.2">
-      <Uri>https://github.com/aspnet/Extensions</Uri>
-      <Sha>86469ee35cf718e0122f16f52b486303dcfbb1fe</Sha>
-    </Dependency>
-    <Dependency Name="Microsoft.Extensions.NonCapturingTimer.Sources" Version="3.0.0-preview9.19405.2">
-      <Uri>https://github.com/aspnet/Extensions</Uri>
-      <Sha>86469ee35cf718e0122f16f52b486303dcfbb1fe</Sha>
-    </Dependency>
-    <Dependency Name="Microsoft.Extensions.Logging" Version="3.0.0-preview9.19405.2">
-      <Uri>https://github.com/aspnet/Extensions</Uri>
-      <Sha>86469ee35cf718e0122f16f52b486303dcfbb1fe</Sha>
->>>>>>> 963f6fae
     </Dependency>
     <Dependency Name="System.Diagnostics.DiagnosticSource" Version="5.0.0-alpha1.19381.2" CoherentParentDependency="Microsoft.NETCore.App.Runtime.win-x64">
       <Uri>https://github.com/dotnet/corefx</Uri>
@@ -70,7 +52,6 @@
       <Uri>https://github.com/dotnet/corefx</Uri>
       <Sha>a6c1d1ac235aba5bf17dd06228a62509192cda6a</Sha>
     </Dependency>
-<<<<<<< HEAD
     <Dependency Name="Microsoft.AspNetCore.BenchmarkRunner.Sources" Version="5.0.0-alpha1.19405.3">
       <Uri>https://github.com/aspnet/Extensions</Uri>
       <Sha>69348595050e35b2691322d693a371772535005f</Sha>
@@ -78,15 +59,6 @@
     <Dependency Name="Microsoft.AspNetCore.Testing" Version="5.0.0-alpha1.19405.3">
       <Uri>https://github.com/aspnet/Extensions</Uri>
       <Sha>69348595050e35b2691322d693a371772535005f</Sha>
-=======
-    <Dependency Name="Microsoft.AspNetCore.BenchmarkRunner.Sources" Version="3.0.0-preview9.19405.2">
-      <Uri>https://github.com/aspnet/Extensions</Uri>
-      <Sha>86469ee35cf718e0122f16f52b486303dcfbb1fe</Sha>
-    </Dependency>
-    <Dependency Name="Microsoft.AspNetCore.Testing" Version="3.0.0-preview9.19405.2">
-      <Uri>https://github.com/aspnet/Extensions</Uri>
-      <Sha>86469ee35cf718e0122f16f52b486303dcfbb1fe</Sha>
->>>>>>> 963f6fae
     </Dependency>
     <Dependency Name="Microsoft.DotNet.Arcade.Sdk" Version="1.0.0-beta.19404.1">
       <Uri>https://github.com/dotnet/arcade</Uri>
