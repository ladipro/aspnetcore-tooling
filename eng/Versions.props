--- conflicted
+++ resolved
@@ -13,13 +13,8 @@
   </PropertyGroup>
   <!-- Versioning for assemblies/packages -->
   <PropertyGroup>
-<<<<<<< HEAD
-    <MajorVersion>3</MajorVersion>
-    <MinorVersion>1</MinorVersion>
-=======
     <MajorVersion>5</MajorVersion>
     <MinorVersion>0</MinorVersion>
->>>>>>> 64d85fe8
     <PatchVersion>0</PatchVersion>
     <PreReleaseVersionLabel>alpha1</PreReleaseVersionLabel>
   </PropertyGroup>
